--- conflicted
+++ resolved
@@ -14,11 +14,7 @@
       cpu: 200
       memory: 1000
       replicas: 1
-<<<<<<< HEAD
-    desiredStatus: Stopped
-=======
     desiredStatus: Running
->>>>>>> 278c01c6
     variables:
       - name: output
         inputType: OutputTopic
@@ -30,37 +26,15 @@
         description: Set to 1 to keep original timings, if set to false, send each click event every 0.2 seconds
         required: false
         value: 0
-<<<<<<< HEAD
   - name: Load Product and Users
     application: Load Product and Users
     deploymentType: Job
     version: 1461e157dd4153322c6795b6016b998762546add
-=======
-  - name: Enrich With User And Product Data
-    application: Enrich With User And Product Data
-    deploymentType: Service
-    version: 659bbff66be3331b84e2d8fd8c3d6c3ca0186818
->>>>>>> 278c01c6
     resources:
       cpu: 200
       memory: 500
       replicas: 1
-<<<<<<< HEAD
     variables:
-=======
-    desiredStatus: Running
-    variables:
-      - name: input
-        inputType: InputTopic
-        description: This is the input topic where we will get user interactions
-        required: true
-        value: click-data
-      - name: output
-        inputType: OutputTopic
-        description: This is the output topic, where we will send the enriched data
-        required: true
-        value: enriched-click-data
->>>>>>> 278c01c6
       - name: redis_host
         inputType: FreeText
         description: External Redis hostname
@@ -76,6 +50,41 @@
         description: External Redis password
         required: true
         value: redis_password
+  - name: Enrich With User And Product Data
+    application: Enrich With User And Product Data
+    deploymentType: Service
+    version: 659bbff66be3331b84e2d8fd8c3d6c3ca0186818
+    resources:
+      cpu: 200
+      memory: 500
+      replicas: 1
+    desiredStatus: Running
+    variables:
+      - name: redis_host
+        inputType: FreeText
+        description: External Redis hostname
+        required: true
+        value: redis-12878.c250.eu-central-1-1.ec2.cloud.redislabs.com
+      - name: redis_port
+        inputType: FreeText
+        description: External Redis port
+        required: true
+        value: 12878
+      - name: redis_password
+        inputType: Secret
+        description: External Redis password
+        required: true
+        value: redis_password
+      - name: input
+        inputType: InputTopic
+        description: This is the input topic where we will get user interactions
+        required: true
+        value: click-data
+      - name: output
+        inputType: OutputTopic
+        description: This is the output topic, where we will send the enriched data
+        required: true
+        value: enriched-click-data
 
 # This section describes the Topics of the data pipeline
 topics:
@@ -84,8 +93,8 @@
     configuration:
       partitions: 2
       replicationFactor: 2
-      retentionInMinutes: -1
-      retentionInBytes: 1048576000
+      retentionInMinutes: 60
+      retentionInBytes: 52428800
   - name: enriched-click-data
     persisted: false
     configuration:
